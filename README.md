
                    _  __    _  __              __             _      __    
       _____ _____ (_)/ /__ (_)/ /_        ____/ /___   _____ (_)____/ /___ 
      / ___// ___// // //_// // __/______ / __  // _ \ / ___// // __  // _ \
     (__  )/ /__ / // ,<  / // /_ /_____// /_/ //  __// /__ / // /_/ //  __/
    /____/ \___//_//_/|_|/_/ \__/        \__,_/ \___/ \___//_/ \__,_/ \___/

<br>
<p align="center">
  <a href="https://github.com/airbus/scikit-decide/actions?query=workflow%3Abuild_test_deploy">
    <img src="https://img.shields.io/github/workflow/status/airbus/scikit-decide/build_test_deploy?logo=github&label=CI%20status" alt="actions status">
  </a>
  <a href="https://github.com/airbus/scikit-decide/tags">
    <img src="https://img.shields.io/github/tag/airbus/scikit-decide.svg?label=current%20version" alt="version">
  </a>
  <a href="https://github.com/airbus/scikit-decide/stargazers">
    <img src="https://img.shields.io/github/stars/airbus/scikit-decide.svg" alt="stars">
  </a>
  <a href="https://github.com/airbus/scikit-decide/network">
    <img src="https://img.shields.io/github/forks/airbus/scikit-decide.svg" alt="forks">
  </a>
</p>
<br>

# Scikit-decide for Python

Scikit-decide is an AI framework for Reinforcement Learning, Automated Planning and Scheduling.

## Installation

### 1. Make sure to have a Python 3.7+ environment

The use of a virtual environment for scikit-decide is recommended, e.g. by using [conda](https://docs.conda.io/projects/conda/en/latest/user-guide/install):

    conda create --name skdecide python=3.7
    conda activate skdecide

### 2. Install the scikit-decide library

#### a. Full installation (recommended)

Make sure you are in the "scikit-decide" root directory and install with Pip:

    cd YOUR_LOCAL_PATH_TO_GIT_CLONED_SKDECIDE
    pip install .[all]

This will install the core library and additionally all dependencies required by domains/solvers in the hub (scikit-decide catalog).

Alternatively, if you wish to install only the ones required by domains (resp. solvers) from the hub, replace `[all]` in the last command by `[domains]` (resp. `[solvers]`).

#### b. Minimal installation (not recommended)

Make sure you are in the "scikit-decide" root directory and install with Pip:

    cd YOUR_LOCAL_PATH_TO_GIT_CLONED_SKDECIDE
    pip install .

This will only install the core library, which is enough if you intend to create your own domain and solver.

#### c. C++ extension installation

This extension provides several algorithms implemented in C++ that are directly available in the Python interface.
Make sure you have a recent C++ compiler with c++-17 support.
Make sure you are in the "scikit-decide" root directory:

    cd YOUR_LOCAL_PATH_TO_GIT_CLONED_SKDECIDE

Get the git submodules that are required to build the C++ extension:

    git submodule update --init --recursive

Build and install scikit-decide containing the C++ extension with Pip:

    pip install --install-option="--cpp-extension" --install-option="--cxx-compiler=<PATH_TO_YOUR_CPP_COMPILER>" --install-option="--cmake-options="<OPTIONAL_CMAKE_OPTIONS>" .\[all\] -v

CMake options are useful in case of unusual system configurations, so we recommend to try to build the C++ extension without providing cmake options.
Should you need to pass cmake options to the installer, use the same format as the standard cmake command.

if you just want to build a dstributable wheel of scikit-decide containing the compiled C++ extension, make sure you are in the "scikit-decide" root directory and build it with setuptools:

    python setup.py bdist_wheel --cpp-extension --cxx-compiler=<PATH_TO_YOUR_CPP_COMPILER> --cmake-options=<OPTIONAL_CMAKE_OPTIONS>

## Documentation

<<<<<<< HEAD
=======
### Online

The latest documentation is [available online](https://airbus.github.io/scikit-decide/).

>>>>>>> f8192d5e
### Locally

You can also run the documentation locally (e.g. when you are contributing to it or to access an older version).

#### 1. Install the documentation

The documentation is using [VuePress](https://v1.vuepress.vuejs.org) to generate an interactive static website.

First, get Yarn (package manager) by following [these installation steps](https://yarnpkg.com/en/docs/install).

Make sure you are in the "scikit-decide" root directory and install documentation dependencies:

    cd YOUR_LOCAL_PATH_TO_GIT_CLONED_SKDECIDE
    yarn install

#### 2. Access the documentation

Make sure you are in the "scikit-decide" root directory and start the local documentation server:

    cd YOUR_LOCAL_PATH_TO_GIT_CLONED_SKDECIDE
    yarn docs:dev

Open your web browser to access the documentation (by default on http://localhost:8080).

## Examples

The examples can be found in the `/examples` folder, showing how to import or define a domain, and how to run or solve it. Most of the examples rely on scikit-decide Hub, an extensible catalog of domains/solvers.

Some examples are automatically embedded as Python notebooks in the `Examples` section of the documentation.

### Playground

The best example to try out scikit-decide capabilities might be `examples/full_multisolve.py`. This interactive console experience makes it easy to pick a domain among a pre-defined catalog selection:

- Simple Grid World
- Maze
- Mastermind
- Cart Pole (OpenAI Gym)
- Mountain Car continuous (OpenAI Gym)
- ATARI Pacman (OpenAI Gym)

...and then solve it with any compatible solver (detected automatically) among following selection:

- Random walk
- Simple greedy
- Lazy A* (classical planning)
- PPO: Proximal Policy Optimization (deep reinforcement learning)
- POMCP: Partially Observable Monte-Carlo Planning (online planning for POMDP)
- CGP: Cartesian Genetic Programming (evolution strategy)
- IW: Iterated Width search (width-based planning)

**Note**: some requirements declared in above solvers still need fine-tuning, so in some cases an auto-detected compatible solver may still be unable to solve a domain (for now).

These combinations are particularly efficient if you want to try them out:

- Simple Grid World -> Lazy A*
- Maze -> Lazy A*
- Mastermind -> POMCP: Partially Observable Monte-Carlo Planning
- Cart Pole -> PPO: Proximal Policy Optimization
- Mountain Car continuous -> CGP: Cartesian Genetic Programming
- ATARI Pacman -> Random walk

**Warning**: some domains/solvers might require extra manual setup steps to work at 100%. In the future, each scikit-decide hub entry might have a dedicated help page to list them, but in the meantime please refer to this:

- [domain] OpenAI Gym ones -> [gym](http://gym.openai.com/docs/#installation) for loading Gym environments not included by default
- [solver] PPO: Proximal Policy Optimization -> see [Stable Baselines installation](https://stable-baselines.readthedocs.io/en/master/guide/install.html)
- [solver] IW: Iterated Width search (same for AOstar, Astar, BFWS) -> special C++ compilation (see Installation 2.c. above)

## Unit tests

Pytest is required to run unit tests (`pip install pytest`).

Make sure you are in the "scikit-decide" root directory and run unit tests (the "-v" verbose mode is optional but gives additional details):

    cd YOUR_LOCAL_PATH_TO_GIT_CLONED_SKDECIDE
    pytest tests -v<|MERGE_RESOLUTION|>--- conflicted
+++ resolved
@@ -82,13 +82,10 @@
 
 ## Documentation
 
-<<<<<<< HEAD
-=======
 ### Online
 
 The latest documentation is [available online](https://airbus.github.io/scikit-decide/).
 
->>>>>>> f8192d5e
 ### Locally
 
 You can also run the documentation locally (e.g. when you are contributing to it or to access an older version).
